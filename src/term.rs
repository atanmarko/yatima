use crate::{
  decode_error::{
    or_else_join,
    DecodeError,
    Expected,
  },
  definition::Definition,
  hashspace,
  unembed_error::UnembedError,
};

use crate::{
  anon_term::AnonTerm,
  meta_term::MetaTerm,
};

pub use crate::core::{
  literal::{
    LitType,
    Literal,
  },
  primop::PrimOp,
  uses::Uses,
};

pub use hashexpr::link::Link;
use hashexpr::{
  atom,
  atom::Atom::*,
  position::Pos,
  Expr,
  Expr::*,
};

use im::{
  HashMap,
  Vector,
};
use std::fmt;

#[derive(Clone, Debug)]
pub enum Term {
  Var(Option<Pos>, String, u64),
  Lam(Option<Pos>, String, Box<Term>),
  App(Option<Pos>, Box<Term>, Box<Term>),
  All(Option<Pos>, Uses, String, Box<Term>, Box<Term>),
  Slf(Option<Pos>, String, Box<Term>),
  Dat(Option<Pos>, Box<Term>),
  Cse(Option<Pos>, Box<Term>),
  Ref(Option<Pos>, String, Link, Link),
  Let(Option<Pos>, bool, Uses, String, Box<Term>, Box<Term>, Box<Term>),
  Typ(Option<Pos>),
  Ann(Option<Pos>, Box<Term>, Box<Term>),
  Lit(Option<Pos>, Literal),
  LTy(Option<Pos>, LitType),
  Opr(Option<Pos>, PrimOp),
}

#[derive(Clone, Debug)]
pub struct Def {
  pub pos: Option<Pos>,
  pub name: String,
  pub docs: String,
  pub typ_: Term,
  pub term: Term,
}

impl PartialEq for Def {
  fn eq(&self, other: &Def) -> bool {
    self.name == other.name
      && self.typ_ == other.typ_
      && self.term == other.term
  }
}

/// A map of names to pairs of links. The first link points to the
/// Definition, the second to the AnonTerm
pub type Refs = HashMap<String, (Link, Link)>;
pub type Defs = HashMap<Link, Def>;

impl PartialEq for Term {
  fn eq(&self, other: &Self) -> bool {
    match (self, other) {
      (Self::Var(_, na, ia), Self::Var(_, nb, ib)) => na == nb && ia == ib,
      (Self::Lam(_, na, ba), Self::Lam(_, nb, bb)) => na == nb && ba == bb,
      (Self::App(_, fa, aa), Self::App(_, fb, ab)) => fa == fb && aa == ab,
      (Self::All(_, ua, na, ta, ba), Self::All(_, ub, nb, tb, bb)) => {
        ua == ub && na == nb && ta == tb && ba == bb
      }
      (Self::Slf(_, na, ba), Self::Slf(_, nb, bb)) => na == nb && ba == bb,
      (Self::Dat(_, ba), Self::Dat(_, bb)) => ba == bb,
      (Self::Cse(_, ba), Self::Cse(_, bb)) => ba == bb,
      (Self::Ref(_, na, da, aa), Self::Ref(_, nb, db, ab)) => {
        na == nb && da == db && aa == ab
      }
      (
        Self::Let(_, ra, ua, na, ta, xa, ba),
        Self::Let(_, rb, ub, nb, tb, xb, bb),
      ) => ra == rb && ua == ub && na == nb && ta == tb && xa == xb && ba == bb,
      (Self::Typ(_), Self::Typ(_)) => true,
      (Self::Ann(_, xa, ta), Self::Ann(_, xb, tb)) => xa == xb && ta == tb,
      (Self::Lit(_, a), Self::Lit(_, b)) => a == b,
      (Self::LTy(_, a), Self::LTy(_, b)) => a == b,
      (Self::Opr(_, a), Self::Opr(_, b)) => a == b,
      _ => false,
    }
  }
}

impl fmt::Display for Term {
  fn fmt(&self, f: &mut fmt::Formatter<'_>) -> fmt::Result {
    use Term::*;
    const WILDCARD: &str = "_";

    fn name(nam: &str) -> &str { if nam.is_empty() { WILDCARD } else { nam } }

    fn uses(uses: &Uses) -> &str {
      match uses {
        Uses::None => "0 ",
        Uses::Affi => "& ",
        Uses::Once => "1 ",
        Uses::Many => "",
      }
    }

    fn is_atom(term: &Term) -> bool {
      match term {
        Var(..) => true,
        Ref(..) => true,
        Lit(..) => true,
        LTy(..) => true,
        Opr(..) => true,
        Typ(..) => true,
        _ => false,
      }
    }

    fn lams(nam: &str, bod: &Term) -> String {
      match bod {
        Lam(_, nam2, bod2) => format!("{} {}", name(nam), lams(nam2, bod2)),
        _ => format!("{} => {}", nam, bod),
      }
    }

    fn alls(use_: &Uses, nam: &str, typ: &Term, bod: &Term) -> String {
      match bod {
        All(_, bod_use, bod_nam, bod_typ, bod_bod) => {
          format!(
            " ({}{}: {}){}",
            uses(use_),
            name(nam),
            typ,
            alls(bod_use, bod_nam, bod_typ, bod_bod)
          )
        }
        _ => format!(" ({}{}: {}) -> {}", uses(use_), name(nam), typ, bod),
      }
    }

    fn parens(term: &Term) -> String {
      if is_atom(term) { format!("{}", term) } else { format!("({})", term) }
    }

    fn apps(fun: &Term, arg: &Term) -> String {
      match (fun, arg) {
        (App(_, ff, fa), App(_, af, aa)) => {
          format!("{} ({})", apps(ff, fa), apps(af, aa))
        }
        (App(_, ff, fa), arg) => {
          format!("{} {}", apps(ff, fa), parens(arg))
        }
        (fun, App(_, af, aa)) => {
          format!("{} ({})", parens(fun), apps(af, aa))
        }
        (fun, arg) => {
          format!("{} {}", parens(fun), parens(arg))
        }
      }
    }

    match self {
      Var(_, nam, ..) => write!(f, "{}", nam),
      Ref(_, nam, ..) => write!(f, "{}", nam),
      Lam(_, nam, term) => write!(f, "λ {}", lams(nam, term)),
      App(_, fun, arg) => write!(f, "{}", apps(fun, arg)),
      Let(_, true, u, n, typ, exp, bod) => {
        write!(f, "letrec {}{}: {} := {}; {}", uses(u), name(n), typ, exp, bod)
      }
      Let(_, false, u, n, typ, exp, bod) => {
        write!(f, "let {}{}: {} := {}; {}", uses(u), name(n), typ, exp, bod)
      }
      Slf(_, nam, bod) => write!(f, "@{} {}", name(nam), bod),
      All(_, us_, nam, typ, bod) => write!(f, "∀{}", alls(us_, nam, typ, bod)),
      Ann(_, typ, val) => write!(f, "{} :: {}", parens(val), parens(typ)),
      Dat(_, bod) => write!(f, "data {}", bod),
      Cse(_, bod) => write!(f, "case {}", bod),
      Typ(_) => write!(f, "Type"),
      Lit(_, lit) => write!(f, "{}", lit),
      LTy(_, lty) => write!(f, "{}", lty),
      Opr(_, opr) => write!(f, "{}", opr),
    }
  }
}

impl Term {
  pub fn embed(self) -> (AnonTerm, MetaTerm) {
    match self {
      Self::Var(pos, _, idx) => (
        AnonTerm::Ctor(String::from("var"), vec![AnonTerm::Vari(idx)]),
        MetaTerm::Ctor(pos, vec![MetaTerm::Leaf]),
      ),
      Self::Ref(pos, name, def, ast) => (
        AnonTerm::Ctor(String::from("ref"), vec![AnonTerm::Link(ast)]),
        MetaTerm::Ctor(pos, vec![MetaTerm::Link(name, def)]),
      ),
      Self::Lit(pos, lit) => (
        AnonTerm::Ctor(String::from("lit"), vec![AnonTerm::Data(
          lit.encode().serialize(),
        )]),
        MetaTerm::Ctor(pos, vec![MetaTerm::Leaf]),
      ),
      Self::LTy(pos, lty) => (
        AnonTerm::Ctor(String::from("lty"), vec![AnonTerm::Data(
          lty.encode().serialize(),
        )]),
        MetaTerm::Ctor(pos, vec![MetaTerm::Leaf]),
      ),
      Self::Opr(pos, opr) => (
        AnonTerm::Ctor(String::from("opr"), vec![AnonTerm::Data(
          opr.encode().serialize(),
        )]),
        MetaTerm::Ctor(pos, vec![MetaTerm::Leaf]),
      ),
      Self::Typ(pos) => (
        AnonTerm::Ctor(String::from("typ"), vec![]),
        MetaTerm::Ctor(pos, vec![]),
      ),
      Self::Lam(pos, name, body) => {
        let (anon, meta) = body.embed();
        (
          AnonTerm::Ctor(String::from("lam"), vec![AnonTerm::Bind(Box::new(
            anon,
          ))]),
          MetaTerm::Ctor(pos, vec![MetaTerm::Bind(
            name.to_owned(),
            Box::new(meta),
          )]),
        )
      }
      Self::Slf(pos, name, body) => {
        let (anon, meta) = body.embed();
        (
          AnonTerm::Ctor(String::from("slf"), vec![AnonTerm::Bind(Box::new(
            anon,
          ))]),
          MetaTerm::Ctor(pos, vec![MetaTerm::Bind(
            name.to_owned(),
            Box::new(meta),
          )]),
        )
      }
      Self::App(pos, fun, arg) => {
        let (fun_anon, fun_meta) = fun.embed();
        let (arg_anon, arg_meta) = arg.embed();
        (
          AnonTerm::Ctor(String::from("app"), vec![fun_anon, arg_anon]),
          MetaTerm::Ctor(pos, vec![fun_meta, arg_meta]),
        )
      }
      Self::Ann(pos, val, typ) => {
        let (val_anon, val_meta) = val.embed();
        let (typ_anon, typ_meta) = typ.embed();
        (
          AnonTerm::Ctor(String::from("ann"), vec![val_anon, typ_anon]),
          MetaTerm::Ctor(pos, vec![val_meta, typ_meta]),
        )
      }
      Self::Dat(pos, body) => {
        let (anon, meta) = body.embed();
        (
          AnonTerm::Ctor(String::from("dat"), vec![anon]),
          MetaTerm::Ctor(pos, vec![meta]),
        )
      }
      Self::Cse(pos, body) => {
        let (anon, meta) = body.embed();
        (
          AnonTerm::Ctor(String::from("cse"), vec![anon]),
          MetaTerm::Ctor(pos, vec![meta]),
        )
      }
      Self::All(pos, uses, name, typ_, body) => {
        let (typ_anon, typ_meta) = typ_.embed();
        let (bod_anon, bod_meta) = body.embed();
        (
          AnonTerm::Ctor(String::from("all"), vec![
            AnonTerm::Data(uses.encode().serialize()),
            typ_anon,
            bod_anon,
          ]),
          MetaTerm::Ctor(pos, vec![
            MetaTerm::Leaf,
            typ_meta,
            MetaTerm::Bind(name, Box::new(bod_meta)),
          ]),
        )
      }
      Self::Let(pos, true, uses, name, typ_, expr, body) => {
        let (typ_anon, typ_meta) = typ_.embed();
        let (exp_anon, exp_meta) = expr.embed();
        let (bod_anon, bod_meta) = body.embed();
        (
          AnonTerm::Ctor(String::from("rec"), vec![
            AnonTerm::Data(uses.encode().serialize()),
            typ_anon,
            AnonTerm::Bind(Box::new(exp_anon)),
            AnonTerm::Bind(Box::new(bod_anon)),
          ]),
          MetaTerm::Ctor(pos, vec![
            MetaTerm::Leaf,
            typ_meta,
            MetaTerm::Bind(name.clone(), Box::new(exp_meta)),
            MetaTerm::Bind(name, Box::new(bod_meta)),
          ]),
        )
      }
      Self::Let(pos, false, uses, name, typ_, expr, body) => {
        let (typ_anon, typ_meta) = typ_.embed();
        let (exp_anon, exp_meta) = expr.embed();
        let (bod_anon, bod_meta) = body.embed();
        (
          AnonTerm::Ctor(String::from("let"), vec![
            AnonTerm::Data(uses.encode().serialize()),
            typ_anon,
            exp_anon,
            AnonTerm::Bind(Box::new(bod_anon)),
          ]),
          MetaTerm::Ctor(pos, vec![
            MetaTerm::Leaf,
            typ_meta,
            exp_meta,
            MetaTerm::Bind(name, Box::new(bod_meta)),
          ]),
        )
      }
    }
  }

  pub fn unembed(
    ctx: Vector<String>,
    anon_term: &AnonTerm,
    name_meta: &MetaTerm,
  ) -> Result<Term, UnembedError> {
    match (anon_term, name_meta) {
      (AnonTerm::Ctor(n, xs), MetaTerm::Ctor(pos, ys)) => {
        match (&n[..], xs.as_slice(), ys.as_slice()) {
          ("var", [AnonTerm::Vari(idx)], [MetaTerm::Leaf]) => {
            match ctx.iter().enumerate().find(|(i, _)| (*i as u64) == *idx) {
              Some((_, n)) => Ok(Term::Var(*pos, n.to_owned(), *idx)),
              None => Err(UnembedError::FreeVariable),
            }
          }
          ("ref", [AnonTerm::Link(ast)], [MetaTerm::Link(name, def)]) => {
            Ok(Term::Ref(*pos, name.clone(), *def, *ast))
          }
          ("lit", [AnonTerm::Data(data)], [MetaTerm::Leaf]) => {
            let (_, lit) = hashexpr::Expr::deserialize(&data)
              .map_err(|_| UnembedError::DeserialError)?;
            let lit =
              Literal::decode(lit).map_err(|e| UnembedError::DecodeError(e))?;
            Ok(Term::Lit(*pos, lit))
          }
          ("lty", [AnonTerm::Data(data)], [MetaTerm::Leaf]) => {
            let (_, lty) = hashexpr::Expr::deserialize(&data)
              .map_err(|_| UnembedError::DeserialError)?;
            let lty =
              LitType::decode(lty).map_err(|e| UnembedError::DecodeError(e))?;
            Ok(Term::LTy(*pos, lty))
          }
          ("opr", [AnonTerm::Data(data)], [MetaTerm::Leaf]) => {
            let (_, opr) = hashexpr::Expr::deserialize(&data)
              .map_err(|_| UnembedError::DeserialError)?;
            let opr =
              PrimOp::decode(opr).map_err(|e| UnembedError::DecodeError(e))?;
            Ok(Term::Opr(*pos, opr))
          }
          ("typ", [], []) => Ok(Term::Typ(*pos)),
          ("dat", [anon], [meta]) => {
            let body = Term::unembed(ctx, anon, meta)?;
            Ok(Term::Dat(*pos, Box::new(body)))
          }
          ("cse", [anon], [meta]) => {
            let body = Term::unembed(ctx, anon, meta)?;
            Ok(Term::Cse(*pos, Box::new(body)))
          }
          ("lam", [AnonTerm::Bind(anon)], [MetaTerm::Bind(n, meta)]) => {
            let mut new_ctx = ctx.clone();
            new_ctx.push_front(n.clone());
            let body = Term::unembed(new_ctx, &anon, meta)?;
            Ok(Term::Lam(*pos, n.clone(), Box::new(body)))
          }
          ("slf", [AnonTerm::Bind(anon)], [MetaTerm::Bind(n, meta)]) => {
            let mut new_ctx = ctx.clone();
            new_ctx.push_front(n.clone());
            let body = Term::unembed(new_ctx, &anon, meta)?;
            Ok(Term::Slf(*pos, n.clone(), Box::new(body)))
          }
          ("app", [fanon, aanon], [fmeta, ameta]) => {
            let fun = Term::unembed(ctx.clone(), fanon, fmeta)?;
            let arg = Term::unembed(ctx.clone(), aanon, ameta)?;
            Ok(Term::App(*pos, Box::new(fun), Box::new(arg)))
          }
          ("ann", [xanon, tanon], [xmeta, tmeta]) => {
            let xpr = Term::unembed(ctx.clone(), xanon, xmeta)?;
            let typ = Term::unembed(ctx.clone(), tanon, tmeta)?;
            Ok(Term::Ann(*pos, Box::new(xpr), Box::new(typ)))
          }
          (
            "all",
            [AnonTerm::Data(uses), tanon, banon],
            [MetaTerm::Leaf, tmeta, MetaTerm::Bind(n, bmeta)],
          ) => {
            let (_, uses) = hashexpr::Expr::deserialize(&uses)
              .map_err(|_| UnembedError::DeserialError)?;
            let uses =
              Uses::decode(uses).map_err(|e| UnembedError::DecodeError(e))?;
            let typ_ = Term::unembed(ctx.clone(), tanon, tmeta)?;
            let mut new_ctx = ctx.clone();
            new_ctx.push_front(n.clone());
            let body = Term::unembed(new_ctx, banon, bmeta)?;
            Ok(Term::All(*pos, uses, n.clone(), Box::new(typ_), Box::new(body)))
          }
          (
            "rec",
            [AnonTerm::Data(uses), tanon, AnonTerm::Bind(xanon), AnonTerm::Bind(banon)],
            [MetaTerm::Leaf, tmeta, MetaTerm::Bind(n1, xmeta), MetaTerm::Bind(n2, bmeta)],
          ) => {
            let name =
              if n1 == n2 { Ok(n1) } else { Err(UnembedError::BadLet) }?;
            let (_, uses) = hashexpr::Expr::deserialize(&uses)
              .map_err(|_| UnembedError::DeserialError)?;
            let uses =
              Uses::decode(uses).map_err(|e| UnembedError::DecodeError(e))?;
            let typ_ = Term::unembed(ctx.clone(), tanon, tmeta)?;
            let mut new_ctx = ctx.clone();
            new_ctx.push_front(name.clone());
            let exp = Term::unembed(new_ctx.clone(), &xanon, xmeta)?;
            let body = Term::unembed(new_ctx, &banon, bmeta)?;
            Ok(Term::Let(
              *pos,
              true,
              uses,
              name.clone(),
              Box::new(typ_),
              Box::new(exp),
              Box::new(body),
            ))
          }
          (
            "let",
            [AnonTerm::Data(uses), tanon, xanon, AnonTerm::Bind(banon)],
            [MetaTerm::Leaf, tmeta, xmeta, MetaTerm::Bind(name, bmeta)],
          ) => {
            let (_, uses) = hashexpr::Expr::deserialize(&uses)
              .map_err(|_| UnembedError::DeserialError)?;
            let uses =
              Uses::decode(uses).map_err(|e| UnembedError::DecodeError(e))?;
            let typ_ = Term::unembed(ctx.clone(), tanon, tmeta)?;
            let exp = Term::unembed(ctx.clone(), xanon, xmeta)?;
            let mut new_ctx = ctx;
            new_ctx.push_front(name.clone());
            let body = Term::unembed(new_ctx, &banon, bmeta)?;
            Ok(Term::Let(
              *pos,
              false,
              uses,
              name.clone(),
              Box::new(typ_),
              Box::new(exp),
              Box::new(body),
            ))
          }
          _ => Err(UnembedError::UnexpectedCtor(
            anon_term.clone(),
            name_meta.clone(),
          )),
        }
      }
      _ => {
        Err(UnembedError::UnexpectedCtor(anon_term.clone(), name_meta.clone()))
      }
    }
  }
}

impl Def {
  pub fn new(
    pos: Option<Pos>,
    name: String,
    docs: String,
    typ_: Term,
    term: Term,
  ) -> Self {
    Def { pos, name, docs, typ_, term }
  }

  pub fn embed(self) -> (Definition, AnonTerm, AnonTerm) {
    let (type_anon, type_meta) = self.typ_.embed();
    let (term_anon, term_meta) = self.term.embed();
    let d = Definition {
      pos: self.pos,
      name: self.name,
      docs: self.docs,
      term_anon: term_anon.clone().encode().link(),
      type_anon: type_anon.clone().encode().link(),
      term_meta,
      type_meta,
    };
    (d, type_anon, term_anon)
  }

  pub fn unembed(
    def: Definition,
    type_anon: AnonTerm,
    term_anon: AnonTerm,
  ) -> Result<Self, UnembedError> {
    let typ_ = Term::unembed(Vector::new(), &type_anon, &def.type_meta)?;
    let term = Term::unembed(
      Vector::from(vec![def.name.clone()]),
      &term_anon,
      &def.term_meta,
    )?;
    Ok(Def::new(def.pos, def.name, def.docs, typ_, term))
  }

  pub fn get_link(defn: Link) -> Result<Self, UnembedError> {
    let def = hashspace::get(defn).ok_or(UnembedError::UnknownLink(defn))?;
    let def =
      Definition::decode(def).map_err(|e| UnembedError::DecodeError(e))?;
    let type_anon =
      hashspace::get(def.type_anon).ok_or(UnembedError::UnknownLink(defn))?;
    let type_anon =
      AnonTerm::decode(type_anon).map_err(|e| UnembedError::DecodeError(e))?;
    let term_anon =
      hashspace::get(def.term_anon).ok_or(UnembedError::UnknownLink(defn))?;
    let term_anon =
      AnonTerm::decode(term_anon).map_err(|e| UnembedError::DecodeError(e))?;
    Def::unembed(def, type_anon, term_anon)
  }
}

pub fn refs_to_defs(refs: Refs) -> Result<Defs, UnembedError> {
  let mut def_map = HashMap::new();
  for (_, (d, _)) in refs {
    let def = Def::get_link(d)?;
    def_map.insert(d, def);
  }
  Ok(def_map)
}

impl fmt::Display for Def {
  fn fmt(&self, f: &mut fmt::Formatter<'_>) -> fmt::Result {
    if self.docs.is_empty() {
      write!(f, "def {} : {} = {}", self.name, self.typ_, self.term)
    }
    else {
      write!(
        f,
        "//{}\n def {} : {} = {}",
        self.docs, self.name, self.typ_, self.term
      )
    }
  }
}

#[cfg(test)]
pub mod tests {
  use super::{
    Term::*,
    *,
  };
  use quickcheck::{
    Arbitrary,
    Gen,
  };
  use rand::{
    prelude::IteratorRandom,
    Rng,
  };

  pub fn arbitrary_link<G: Gen>(g: &mut G) -> hashexpr::Link {
    let mut bytes: [u8; 32] = [0; 32];
    for x in bytes.iter_mut() {
      *x = Arbitrary::arbitrary(g);
    }
    hashexpr::Link::from(bytes)
  }

  pub fn arbitrary_name<G: Gen>(g: &mut G) -> String {
    let s: String = Arbitrary::arbitrary(g);
    let mut s: String = s
      .chars()
      .filter(|x| {
        crate::parse::term::is_valid_symbol_char(*x)
          && char::is_ascii_alphabetic(x)
      })
      .collect();
    s.truncate(1);
    format!("_{}", s)
  }

  fn arbitrary_lam<G: Gen>(
    refs: Refs,
    ctx: Vector<String>,
  ) -> Box<dyn Fn(&mut G) -> Term> {
    Box::new(move |g: &mut G| {
      let n = arbitrary_name(g);
      let mut ctx2 = ctx.clone();
      ctx2.push_front(n.clone());
      Lam(None, n, Box::new(arbitrary_term(g, refs.clone(), ctx2)))
    })
  }

  fn arbitrary_slf<G: Gen>(
    refs: Refs,
    ctx: Vector<String>,
  ) -> Box<dyn Fn(&mut G) -> Term> {
    Box::new(move |g: &mut G| {
      let n = arbitrary_name(g);
      let mut ctx2 = ctx.clone();
      ctx2.push_front(n.clone());
      Slf(None, n, Box::new(arbitrary_term(g, refs.clone(), ctx2)))
    })
  }

  fn arbitrary_let<G: Gen>(
    refs: Refs,
    ctx: Vector<String>,
  ) -> Box<dyn Fn(&mut G) -> Term> {
    Box::new(move |g: &mut G| {
      let rec: bool = Arbitrary::arbitrary(g);
      let n = arbitrary_name(g);
      let u: Uses = Arbitrary::arbitrary(g);
      let typ = Box::new(arbitrary_term(g, refs.clone(), ctx.clone()));
      if rec {
        let mut ctx2 = ctx.clone();
        ctx2.push_front(n.clone());
        let exp = Box::new(arbitrary_term(g, refs.clone(), ctx2.clone()));
        let bod = Box::new(arbitrary_term(g, refs.clone(), ctx2));
        Let(None, rec, u, n, typ, exp, bod)
      }
      else {
        let mut ctx2 = ctx.clone();
        ctx2.push_front(n.clone());
        let exp = Box::new(arbitrary_term(g, refs.clone(), ctx.clone()));
        let bod = Box::new(arbitrary_term(g, refs.clone(), ctx2));
        Let(None, rec, u, n, typ, exp, bod)
      }
    })
  }

  fn arbitrary_all<G: Gen>(
    refs: Refs,
    ctx: Vector<String>,
  ) -> Box<dyn Fn(&mut G) -> Term> {
    Box::new(move |g: &mut G| {
      let n = arbitrary_name(g);
      let u: Uses = Arbitrary::arbitrary(g);
      let mut ctx2 = ctx.clone();
      ctx2.push_front(n.clone());
      All(
        None,
        u,
        n,
        Box::new(arbitrary_term(g, refs.clone(), ctx.clone())),
        Box::new(arbitrary_term(g, refs.clone(), ctx2)),
      )
    })
  }

  pub fn test_refs() -> Refs {
    // let inp = "(\"def\" \"id\" \"\" (\"forall\" \"ω\" \"A\" \"Type\" \"A\") \
    //           (\"lambda\" \"x\" \"x\"))";
    // let d =
    //  Def::decode(HashMap::new(), hashexpr::parse(inp).unwrap().1).unwrap();
    // let (d, _, t) = d.embed();
    // let mut refs = HashMap::new();
    // refs.insert(String::from("id"), (d.encode().link(), t.encode().link()));
    // refs
    HashMap::new()
  }

  fn arbitrary_var<G: Gen>(ctx: Vector<String>) -> Box<dyn Fn(&mut G) -> Term> {
    Box::new(move |g: &mut G| match ctx.iter().choose(g) {
      Some(n) => {
        let (i, _) = ctx.iter().enumerate().find(|(_, x)| *x == n).unwrap();
        Var(None, n.clone(), i as u64)
      }
      None => Term::Typ(None),
    })
  }

  fn arbitrary_ref<G: Gen>(
    refs: Refs,
    ctx: Vector<String>,
  ) -> Box<dyn Fn(&mut G) -> Term> {
    Box::new(move |g: &mut G| {
      match refs.iter().filter(|(n, _)| !ctx.contains(n)).choose(g) {
        Some((n, (d, a))) => Ref(None, n.clone(), *d, *a),
        None => Term::Typ(None),
      }
    })
  }

  fn arbitrary_app<G: Gen>(
    refs: Refs,
    ctx: Vector<String>,
  ) -> Box<dyn Fn(&mut G) -> Term> {
    Box::new(move |g: &mut G| {
      Term::App(
        None,
        Box::new(arbitrary_term(g, refs.clone(), ctx.clone())),
        Box::new(arbitrary_term(g, refs.clone(), ctx.clone())),
      )
    })
  }

  fn arbitrary_ann<G: Gen>(
    refs: Refs,
    ctx: Vector<String>,
  ) -> Box<dyn Fn(&mut G) -> Term> {
    Box::new(move |g: &mut G| {
      Term::Ann(
        None,
        Box::new(arbitrary_term(g, refs.clone(), ctx.clone())),
        Box::new(arbitrary_term(g, refs.clone(), ctx.clone())),
      )
    })
  }

  fn arbitrary_dat<G: Gen>(
    refs: Refs,
    ctx: Vector<String>,
  ) -> Box<dyn Fn(&mut G) -> Term> {
    Box::new(move |g: &mut G| {
      Term::Dat(None, Box::new(arbitrary_term(g, refs.clone(), ctx.clone())))
    })
  }
  fn arbitrary_cse<G: Gen>(
    refs: Refs,
    ctx: Vector<String>,
  ) -> Box<dyn Fn(&mut G) -> Term> {
    Box::new(move |g: &mut G| {
      Term::Cse(None, Box::new(arbitrary_term(g, refs.clone(), ctx.clone())))
    })
  }

  pub fn frequency<T, G: Gen, F: Fn(&mut G) -> T>(
    g: &mut G,
    gens: Vec<(i64, F)>,
  ) -> T {
    if gens.iter().any(|(v, _)| *v < 0) {
      panic!("Negative weight");
    }
    let sum: i64 = gens.iter().map(|x| x.0).sum();
    let mut weight: i64 = g.gen_range(1, sum);
    for gen in gens {
      if weight - gen.0 <= 0 {
        return gen.1(g);
      }
      else {
        weight -= gen.0;
      }
    }
    panic!("Calculation error for weight = {}", weight);
  }

  pub fn arbitrary_term<G: Gen>(
    g: &mut G,
    refs: Refs,
    ctx: Vector<String>,
  ) -> Term {
    let len = ctx.len();
    if len == 0 {
      arbitrary_lam(refs, ctx)(g)
    }
    else {
      frequency(g, vec![
        (100, arbitrary_var(ctx.clone())),
        (100, arbitrary_ref(refs.clone(), ctx.clone())),
        (100, Box::new(|_| Term::Typ(None))),
        (100, Box::new(|g| Term::Lit(None, Arbitrary::arbitrary(g)))),
        (100, Box::new(|g| Term::LTy(None, Arbitrary::arbitrary(g)))),
        (100, Box::new(|g| Term::Opr(None, Arbitrary::arbitrary(g)))),
        (100, arbitrary_lam(refs.clone(), ctx.clone())),
        (100, arbitrary_dat(refs.clone(), ctx.clone())),
        (100, arbitrary_cse(refs.clone(), ctx.clone())),
        (100, arbitrary_slf(refs.clone(), ctx.clone())),
        (90, arbitrary_all(refs.clone(), ctx.clone())),
        (90, arbitrary_app(refs.clone(), ctx.clone())),
        (90, arbitrary_ann(refs.clone(), ctx.clone())),
      ])
    }
  }

  impl Arbitrary for Term {
    fn arbitrary<G: Gen>(g: &mut G) -> Self {
      arbitrary_term(g, test_refs(), Vector::new())
    }
  }

  pub fn arbitrary_def<G: Gen>(g: &mut G, refs: Refs, name: String) -> Def {
    let mut ctx = Vector::new();
    ctx.push_front(name.clone());
    Def {
      pos: None,
      name,
      docs: String::from(""),
      typ_: arbitrary_term(g, refs.clone(), Vector::new()),
      term: arbitrary_term(g, refs, ctx),
    }
  }

  impl Arbitrary for Def {
    fn arbitrary<G: Gen>(g: &mut G) -> Self {
      let name = arbitrary_name(g);
      arbitrary_def(g, HashMap::new(), name)
    }
  }

<<<<<<< HEAD
  //#[quickcheck]
  // fn term_encode_decode(x: Term) -> bool {
  //  match Term::decode(test_refs(), Vector::new(), x.clone().encode()) {
  //    Ok(y) => x == y,
  //    _ => false,
  //  }
  //}

=======
  #[quickcheck]
  fn term_encode_decode(x: Term) -> bool {
    // println!("x: {}", x);
    match Term::decode(test_refs(), Vector::new(), x.clone().encode()) {
      // Ok(y) => false,
      Ok(y) => x == y,
      _ => false,
    }
  }
>>>>>>> 962c6656
  #[quickcheck]
  fn term_embed_unembed(x: Term) -> bool {
    let (a, m) = x.clone().embed();
    match Term::unembed(Vector::new(), &a, &m) {
      Ok(y) => {
        if x == y {
          true
        }
        else {
          //          println!("x: {:?}", x);
          //          println!("y: {:?}", y);
          false
        }
      }
      e => {
        //        println!("x: {:?}", x);
        //        println!("a: {:?}", a);
        //        println!("m: {:?}", m);
        //        println!("e: {:?}", e);
        false
      }
    }
  }
  #[quickcheck]
  fn def_embed_unembed(x: Def) -> bool {
    let (d, ta, xa) = x.clone().embed();
    match Def::unembed(d, ta, xa) {
      Ok(y) => {
        if x == y {
          true
        }
        else {
          //          println!("x: {:?}", x);
          //          println!("y: {:?}", y);
          false
        }
      }
      e => {
        //        println!("x: {:?}", x);
        //        println!("a: {:?}", a);
        //        println!("m: {:?}", m);
        //        println!("e: {:?}", e);
        false
      }
    }
  }

  //#[test]
  // fn term_test_cases() {
  //  let f =
  //    Lam(None, String::from("x"), Box::new(Var(None, String::from("x"), 0)));
  //  assert_eq!("(\"lambda\" \"x\" \"x\")", format!("{}", f.clone().encode()));
  //  let b = App(None, Box::new(f.clone()), Box::new(f.clone()));
  //  assert_eq!(
  //    "((\"lambda\" \"x\" \"x\") (\"lambda\" \"x\" \"x\"))",
  //    format!("{}", b.clone().encode())
  //  );
  //  assert_eq!(
  //    Ok(Var(None, String::from("x"), 0)),
  //    Term::decode(
  //      HashMap::new(),
  //      vec![String::from("x")].into(),
  //      hashexpr::parse("\"x\"").unwrap().1,
  //    )
  //  );

  //  let f =
  //    Lam(None, String::from("x"), Box::new(Var(None, String::from("x"), 0)));
  //  assert_eq!(
  //    Ok(f.clone()),
  //    Term::decode(
  //      HashMap::new(),
  //      Vector::new(),
  //      hashexpr::parse("(\"lambda\" \"x\" \"x\")").unwrap().1
  //    )
  //  );

  //  assert_eq!(
  //    Ok(b.clone()),
  //    Term::decode(
  //      HashMap::new(),
  //      Vector::new(),
  //      hashexpr::parse(r#"(("lambda" "x" "x") ("lambda" "x" "x"))"#)
  //        .unwrap()
  //        .1
  //    )
  //  );

  //  // let (id_def, id_ast) = test_defs().get("id").unwrap();
  //  // let x = Term::Ref(None, String::from("id"), id_def, id_ast);
  //  // assert_eq!(f.clone(), x);
  //}
}<|MERGE_RESOLUTION|>--- conflicted
+++ resolved
@@ -828,26 +828,6 @@
     }
   }
 
-<<<<<<< HEAD
-  //#[quickcheck]
-  // fn term_encode_decode(x: Term) -> bool {
-  //  match Term::decode(test_refs(), Vector::new(), x.clone().encode()) {
-  //    Ok(y) => x == y,
-  //    _ => false,
-  //  }
-  //}
-
-=======
-  #[quickcheck]
-  fn term_encode_decode(x: Term) -> bool {
-    // println!("x: {}", x);
-    match Term::decode(test_refs(), Vector::new(), x.clone().encode()) {
-      // Ok(y) => false,
-      Ok(y) => x == y,
-      _ => false,
-    }
-  }
->>>>>>> 962c6656
   #[quickcheck]
   fn term_embed_unembed(x: Term) -> bool {
     let (a, m) = x.clone().embed();
