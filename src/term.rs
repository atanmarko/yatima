--- conflicted
+++ resolved
@@ -191,13 +191,8 @@
         write!(f, "let {}{}: {} := {}; {}", uses(u), name(n), terms.0, terms.1, terms.2)
       }
       Slf(_, nam, bod) => write!(f, "@{} {}", name(nam), bod),
-<<<<<<< HEAD
       All(_, us_, nam, terms) => write!(f, "∀{}", alls(us_, nam, &terms.0, &terms.1)),
-      Ann(_, terms) => write!(f, "({} :: {})", terms.1, terms.0),
-=======
-      All(_, us_, nam, typ, bod) => write!(f, "∀{}", alls(us_, nam, typ, bod)),
-      Ann(_, typ, val) => write!(f, "{} :: {}", parens(val), parens(typ)),
->>>>>>> 448ee516
+      Ann(_, terms) => write!(f, "{} :: {}", parens(terms.1), parens(terms.0)),
       Dat(_, bod) => write!(f, "data {}", bod),
       Cse(_, bod) => write!(f, "case {}", bod),
       Typ(_) => write!(f, "Type"),
@@ -209,246 +204,6 @@
 }
 
 impl Term {
-<<<<<<< HEAD
-  pub fn encode(self) -> Expr {
-    match self {
-      Self::Var(_, nam, _) => symb!(nam),
-      Self::Lam(_, nam, bod) => {
-        cons!(None, symb!("lambda"), symb!(nam), (*bod).clone().encode())
-      }
-      Self::App(_, terms) => cons!(None, terms.0.clone().encode(), terms.1.clone().encode()),
-      Self::All(_, uses, nam, terms) => {
-        cons!(
-          None,
-          symb!("forall"),
-          uses.encode(),
-          symb!(nam),
-          terms.0.clone().encode(),
-          terms.1.clone().encode()
-        )
-      }
-      Self::Slf(_, nam, bod) => {
-        cons!(None, symb!("self"), symb!(nam), (*bod).clone().encode())
-      }
-      Self::Dat(_, bod) => {
-        cons!(None, symb!("data"), (*bod).clone().encode())
-      }
-      Self::Cse(_, bod) => {
-        cons!(None, symb!("case"), (*bod).clone().encode())
-      }
-      Self::Ref(_, nam, ..) => symb!(nam),
-      Self::Let(_, rec, uses, nam, terms) => {
-        let ctor = if rec { symb!("letrec") } else { symb!("let") };
-        cons!(
-          None,
-          ctor,
-          uses.encode(),
-          symb!(nam),
-          terms.0.clone().encode(),
-          terms.1.clone().encode(),
-          terms.2.clone().encode()
-        )
-      }
-      Self::Typ(_) => symb!("Type"),
-      Self::Ann(_, terms) => {
-        cons!(None, symb!("type"), terms.0.clone().encode(), terms.1.clone().encode())
-      }
-      Self::Lit(_, lit) => lit.encode(),
-      Self::LTy(_, lty) => lty.encode(),
-      Self::Opr(_, opr) => opr.encode(),
-    }
-  }
-
-  pub fn decode(
-    refs: Refs,
-    ctx: Vector<String>,
-    expr: Expr,
-  ) -> Result<Self, DecodeError> {
-    match expr {
-      Expr::Atom(pos, val) => {
-        // println!("ctx {:?}", ctx);
-        let decode_var = |val| match val {
-          Symbol(n) => {
-            // println!("var n {:?}", n);
-            let (i, _) = ctx
-              .iter()
-              .enumerate()
-              .find(|(_, m)| **m == n)
-              .ok_or(DecodeError::new(pos, vec![Expected::BoundVar]))?;
-            // println!("var i {:?}", i);
-            Ok(Self::Var(pos, n.to_owned(), i as u64))
-          }
-          _ => Err(DecodeError::new(pos, vec![Expected::BoundVar])),
-        };
-        let decode_ref = |val| match val {
-          Symbol(n) => {
-            let (def_link, ast_link) = refs
-              .get(&n)
-              .ok_or(DecodeError::new(pos, vec![Expected::DefinedRef]))?;
-            Ok(Self::Ref(pos, n.to_owned(), *def_link, *ast_link))
-          }
-          _ => Err(DecodeError::new(pos, vec![Expected::DefinedRef])),
-        };
-        let decode_typ = |val| match val {
-          Symbol(n) if *n == String::from("Type") => Ok(Self::Typ(pos)),
-          _ => Err(DecodeError::new(pos, vec![Expected::TypeOfTypes])),
-        };
-
-        vec![
-          decode_var(val.clone()),
-          decode_ref(val.clone()),
-          decode_typ(val.clone()),
-          Literal::decode(Expr::Atom(pos.clone(), val.clone()))
-            .map(|x| Self::Lit(pos, x)),
-          LitType::decode(Expr::Atom(pos.clone(), val.clone()))
-            .map(|x| Self::LTy(pos, x)),
-          PrimOp::decode(Expr::Atom(pos.clone(), val.clone()))
-            .map(|x| Self::Opr(pos, x)),
-        ]
-        .into_iter()
-        .fold(Err(DecodeError::new(pos, vec![])), or_else_join)
-      }
-      Expr::Cons(pos, xs) => match xs.as_slice() {
-        [Atom(_, Symbol(n)), tail @ ..] if *n == String::from("letrec") => {
-          match tail {
-            [uses, Atom(_, Symbol(nam)), typ, exp, bod] => {
-              let uses = Uses::decode(uses.to_owned())?;
-              let typ =
-                Term::decode(refs.to_owned(), ctx.to_owned(), typ.to_owned())?;
-              let mut new_ctx = ctx.clone();
-              new_ctx.push_front(nam.clone());
-              let exp =
-                Term::decode(refs.to_owned(), new_ctx.clone(), exp.to_owned())?;
-              let bod = Term::decode(refs.to_owned(), new_ctx, bod.to_owned())?;
-              Ok(Self::Let(
-                pos,
-                true,
-                uses,
-                nam.clone(),
-                Rc::new((typ, exp, bod))
-              ))
-            }
-            _ => Err(DecodeError::new(pos, vec![Expected::LetRec])),
-          }
-        }
-        [Atom(_, Symbol(n)), tail @ ..] if *n == String::from("let") => {
-          match tail {
-            [uses, Atom(_, Symbol(nam)), typ, exp, bod] => {
-              let uses = Uses::decode(uses.to_owned())?;
-              let typ =
-                Term::decode(refs.to_owned(), ctx.to_owned(), typ.to_owned())?;
-              let exp =
-                Term::decode(refs.to_owned(), ctx.to_owned(), exp.to_owned())?;
-              let mut new_ctx = ctx.clone();
-              new_ctx.push_front(nam.clone());
-              let bod = Term::decode(refs.to_owned(), new_ctx, bod.to_owned())?;
-              Ok(Self::Let(
-                pos,
-                false,
-                uses,
-                nam.clone(),
-                Rc::new((typ, exp, bod))
-              ))
-            }
-            _ => Err(DecodeError::new(pos, vec![Expected::Let])),
-          }
-        }
-        [Atom(_, Symbol(n)), tail @ ..] if *n == String::from("data") => {
-          match tail {
-            [bod] => {
-              let bod =
-                Term::decode(refs.to_owned(), ctx.to_owned(), bod.to_owned())?;
-              Ok(Self::Dat(pos, Rc::new(bod)))
-            }
-            _ => Err(DecodeError::new(pos, vec![Expected::Data])),
-          }
-        }
-        [Atom(_, Symbol(n)), tail @ ..] if *n == String::from("case") => {
-          match tail {
-            [bod] => {
-              let bod =
-                Term::decode(refs.to_owned(), ctx.to_owned(), bod.to_owned())?;
-              Ok(Self::Cse(pos, Rc::new(bod)))
-            }
-            _ => Err(DecodeError::new(pos, vec![Expected::Case])),
-          }
-        }
-        [Atom(_, Symbol(n)), tail @ ..] if *n == String::from("self") => {
-          match tail {
-            [Atom(_, Symbol(nam)), bod] => {
-              let mut new_ctx = ctx.clone();
-              new_ctx.push_front(nam.clone());
-              let bod = Term::decode(refs.to_owned(), new_ctx, bod.to_owned())?;
-              Ok(Self::Slf(pos, nam.clone(), Rc::new(bod)))
-            }
-            _ => Err(DecodeError::new(pos, vec![Expected::SelfType])),
-          }
-        }
-        [Atom(_, Symbol(n)), tail @ ..] if *n == String::from("lambda") => {
-          match tail {
-            [Atom(_, Symbol(nam)), bod] => {
-              let mut new_ctx = ctx.clone();
-              new_ctx.push_front(nam.clone());
-              let bod = Term::decode(refs.to_owned(), new_ctx, bod.to_owned())?;
-              Ok(Self::Lam(pos, nam.to_owned(), Rc::new(bod)))
-            }
-            _ => Err(DecodeError::new(pos, vec![Expected::Lambda])),
-          }
-        }
-        [Atom(_, Symbol(n)), tail @ ..] if *n == String::from("forall") => {
-          match tail {
-            [uses, Atom(_, Symbol(nam)), typ, bod] => {
-              let uses = Uses::decode(uses.to_owned())?;
-              let typ =
-                Term::decode(refs.to_owned(), ctx.to_owned(), typ.to_owned())?;
-              let mut new_ctx = ctx.clone();
-              new_ctx.push_front(nam.clone());
-              let bod = Term::decode(refs.to_owned(), new_ctx, bod.to_owned())?;
-              Ok(Self::All(
-                pos,
-                uses,
-                nam.to_owned(),
-                Rc::new((typ, bod)),
-              ))
-            }
-            _ => Err(DecodeError::new(pos, vec![Expected::Forall])),
-          }
-        }
-        [Atom(_, Symbol(n)), tail @ ..] if *n == String::from("type") => {
-          match tail {
-            [typ, trm] => {
-              let typ =
-                Term::decode(refs.to_owned(), ctx.to_owned(), typ.to_owned())?;
-              let trm =
-                Term::decode(refs.to_owned(), ctx.to_owned(), trm.to_owned())?;
-              Ok(Self::Ann(pos, Rc::new((typ, trm))))
-            }
-            _ => Err(DecodeError::new(pos, vec![Expected::Annotation])),
-          }
-        }
-        [Atom(_, Symbol(n)), tail @ ..] if *n == String::from("exception") => {
-          match tail {
-            [Atom(_, Text(err))] => {
-              Ok(Self::Lit(pos, Literal::Exception(err.clone())))
-            }
-            _ => Err(DecodeError::new(pos, vec![Expected::ExceptionLiteral])),
-          }
-        }
-        [fun, arg] => {
-          let fun =
-            Term::decode(refs.to_owned(), ctx.to_owned(), fun.to_owned())?;
-          let arg =
-            Term::decode(refs.to_owned(), ctx.to_owned(), arg.to_owned())?;
-          Ok(Self::App(pos, Rc::new((fun, arg))))
-        }
-
-        _ => Err(DecodeError::new(pos, vec![Expected::Constructor])),
-      },
-    }
-  }
-
-=======
->>>>>>> 448ee516
   pub fn embed(self) -> (AnonTerm, MetaTerm) {
     match self {
       Self::Var(pos, _, idx) => (
@@ -1126,55 +881,6 @@
     }
   }
 
-<<<<<<< HEAD
-  #[test]
-  fn term_test_cases() {
-    let f =
-      Lam(None, String::from("x"), Rc::new(Var(None, String::from("x"), 0)));
-    assert_eq!("(lambda x x)", format!("{}", f.clone().encode()));
-    let b = App(None, Rc::new((f.clone(), f.clone())));
-    assert_eq!(
-      "((lambda x x) (lambda x x))",
-      format!("{}", b.clone().encode())
-    );
-    assert_eq!(
-      Ok(Var(None, String::from("x"), 0)),
-      Term::decode(
-        HashMap::new(),
-        vec![String::from("x")].into(),
-        hashexpr::parse("x").unwrap().1,
-      )
-    );
-
-    let f =
-      Lam(None, String::from("x"), Rc::new(Var(None, String::from("x"), 0)));
-    assert_eq!(
-      Ok(f.clone()),
-      Term::decode(
-        HashMap::new(),
-        Vector::new(),
-        hashexpr::parse("(lambda x x)").unwrap().1
-      )
-    );
-
-    assert_eq!(
-      Ok(b.clone()),
-      Term::decode(
-        HashMap::new(),
-        Vector::new(),
-        hashexpr::parse("((lambda x x) (lambda x x))").unwrap().1
-      )
-    );
-
-    // let (id_def, id_ast) = test_defs().get("id").unwrap();
-    // let x = Term::Ref(None, String::from("id"), id_def, id_ast);
-    // assert_eq!(f.clone(), x);
-  }
-}
-
-
-
-=======
   //#[test]
   // fn term_test_cases() {
   //  let f =
@@ -1221,4 +927,6 @@
   //  // assert_eq!(f.clone(), x);
   //}
 }
->>>>>>> 448ee516
+
+
+
