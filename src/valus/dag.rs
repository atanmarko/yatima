--- conflicted
+++ resolved
@@ -1,20 +1,18 @@
 #![allow(unused_variables)]
 
 use crate::{
-<<<<<<< HEAD
   term,
   term::{
     Link,
     Term,
   },
-=======
-  term::Term,
->>>>>>> 41556609
   valus::{
     dll::*,
     eval,
-    literal::Literal,
-    literal::LitType,
+    literal::{
+      LitType,
+      Literal,
+    },
     primop::PrimOp,
     uses::Uses,
   },
@@ -34,18 +32,9 @@
 // A top-down λ-DAG pointer. Keeps track of what kind of node it points to.
 #[derive(Clone, Copy)]
 pub enum DAG {
-<<<<<<< HEAD
-  Lam(NonNull<Lam>),
-  App(NonNull<App>),
-  Var(NonNull<Var>),
-  Ref(NonNull<Ref>),
-  Lit(NonNull<Lit>),
-  Opr(NonNull<Opr>),
-=======
   Leaf(NonNull<Leaf>),
   Single(NonNull<Single>),
   Branch(NonNull<Branch>),
->>>>>>> 41556609
 }
 
 // Doubly-linked list of parent nodes
@@ -74,8 +63,9 @@
   Lit(Literal),
   Opr(PrimOp),
   Var(String),
-}
-  
+  Ref(String, Link, Link),
+}
+
 pub struct Single {
   pub var: Option<NonNull<Leaf>>,
   pub tag: SingleTag,
@@ -93,18 +83,6 @@
   Dat,
 }
 
-<<<<<<< HEAD
-pub struct Ref {
-  pub name: String,
-  pub def_link: Link,
-  pub ast_link: Link,
-  pub parents: Option<NonNull<Parents>>,
-  // uniq: u64,
-}
-
-pub struct Lit {
-  pub val: Literal,
-=======
 pub struct Branch {
   pub var: Option<NonNull<Leaf>>,
   pub tag: BranchTag,
@@ -113,7 +91,6 @@
   pub left_ref: NonNull<Parents>,
   pub right_ref: NonNull<Parents>,
   pub copy: Option<NonNull<Branch>>,
->>>>>>> 41556609
   pub parents: Option<NonNull<Parents>>,
 }
 
@@ -129,18 +106,9 @@
 pub fn get_parents(term: DAG) -> Option<NonNull<Parents>> {
   unsafe {
     match term {
-<<<<<<< HEAD
-      DAG::Lam(link) => (*link.as_ptr()).parents,
-      DAG::App(link) => (*link.as_ptr()).parents,
-      DAG::Var(link) => (*link.as_ptr()).parents,
-      DAG::Ref(link) => (*link.as_ptr()).parents,
-      DAG::Lit(link) => (*link.as_ptr()).parents,
-      DAG::Opr(link) => (*link.as_ptr()).parents,
-=======
       DAG::Leaf(link) => (*link.as_ptr()).parents,
       DAG::Single(link) => (*link.as_ptr()).parents,
       DAG::Branch(link) => (*link.as_ptr()).parents,
->>>>>>> 41556609
     }
   }
 }
@@ -150,18 +118,9 @@
 pub fn set_parents(term: DAG, pref: Option<NonNull<Parents>>) {
   unsafe {
     match term {
-<<<<<<< HEAD
-      DAG::Lam(link) => (*link.as_ptr()).parents = pref,
-      DAG::App(link) => (*link.as_ptr()).parents = pref,
-      DAG::Var(link) => (*link.as_ptr()).parents = pref,
-      DAG::Ref(link) => (*link.as_ptr()).parents = pref,
-      DAG::Lit(link) => (*link.as_ptr()).parents = pref,
-      DAG::Opr(link) => (*link.as_ptr()).parents = pref,
-=======
       DAG::Leaf(link) => (*link.as_ptr()).parents = pref,
       DAG::Single(link) => (*link.as_ptr()).parents = pref,
       DAG::Branch(link) => (*link.as_ptr()).parents = pref,
->>>>>>> 41556609
     }
   }
 }
@@ -186,7 +145,7 @@
         for var_parent in DLL::iter_option((*var).parents) {
           clean_up(var_parent);
         }
-      },
+      }
       None => (),
     };
   }
@@ -196,7 +155,8 @@
         let parent = &mut *parent.as_ptr();
         parent.copy.map_or((), |branch| {
           parent.copy = None;
-          let Branch { var, left, left_ref, right, right_ref, parents, .. } = *branch.as_ptr();
+          let Branch { var, left, left_ref, right, right_ref, parents, .. } =
+            *branch.as_ptr();
           add_to_parents(left, left_ref);
           add_to_parents(right, right_ref);
           clean_up_var(var);
@@ -209,7 +169,8 @@
         let parent = &mut *parent.as_ptr();
         parent.copy.map_or((), |branch| {
           parent.copy = None;
-          let Branch { var, left, left_ref, right, right_ref, parents, .. } = *branch.as_ptr();
+          let Branch { var, left, left_ref, right, right_ref, parents, .. } =
+            *branch.as_ptr();
           add_to_parents(left, left_ref);
           add_to_parents(right, right_ref);
           clean_up_var(var);
@@ -272,7 +233,8 @@
         dealloc(link.as_ptr() as *mut u8, Layout::new::<Single>());
       }
       DAG::Branch(link) => {
-        let Branch { left, right, left_ref, right_ref, var, .. } = &*link.as_ptr();
+        let Branch { left, right, left_ref, right_ref, var, .. } =
+          &*link.as_ptr();
         free_var(*var);
         let new_left_parents = DLL::remove_node(*left_ref);
         set_parents(*left, new_left_parents);
@@ -288,22 +250,8 @@
         }
         dealloc(link.as_ptr() as *mut u8, Layout::new::<Branch>());
       }
-<<<<<<< HEAD
-      DAG::Var(link) => {
-        dealloc(link.as_ptr() as *mut u8, Layout::new::<Var>());
-      }
-      DAG::Ref(link) => {
-        dealloc(link.as_ptr() as *mut u8, Layout::new::<Ref>());
-      }
-      DAG::Lit(link) => {
-        dealloc(link.as_ptr() as *mut u8, Layout::new::<Lit>());
-      }
-      DAG::Opr(link) => {
-        dealloc(link.as_ptr() as *mut u8, Layout::new::<Opr>());
-=======
       DAG::Leaf(link) => {
         dealloc(link.as_ptr() as *mut u8, Layout::new::<Leaf>());
->>>>>>> 41556609
       }
     }
   }
@@ -361,7 +309,12 @@
 // Allocate a fresh branch node, with the two given params as its children.
 // Parent references are not added to its children.
 #[inline]
-pub fn new_branch(oldvar: Option<NonNull<Leaf>>, left: DAG, right: DAG, tag: BranchTag) -> NonNull<Branch> {
+pub fn new_branch(
+  oldvar: Option<NonNull<Leaf>>,
+  left: DAG,
+  right: DAG,
+  tag: BranchTag,
+) -> NonNull<Branch> {
   unsafe {
     let left_ref = alloc_uninit();
     let right_ref = alloc_uninit();
@@ -385,7 +338,7 @@
         for parent in DLL::iter_option(*var_parents) {
           eval::upcopy(DAG::Leaf(var), *parent)
         }
-      },
+      }
       None => (),
     };
     new_branch
@@ -394,16 +347,15 @@
 
 // Allocate a fresh single node
 #[inline]
-pub fn new_single(oldvar: Option<NonNull<Leaf>>, body: DAG, tag: SingleTag) -> NonNull<Single> {
+pub fn new_single(
+  oldvar: Option<NonNull<Leaf>>,
+  body: DAG,
+  tag: SingleTag,
+) -> NonNull<Single> {
   unsafe {
     let body_ref = alloc_uninit();
-    let new_single = alloc_val(Single {
-      tag,
-      var: None,
-      body,
-      body_ref,
-      parents: None,
-    });
+    let new_single =
+      alloc_val(Single { tag, var: None, body, body_ref, parents: None });
     *body_ref.as_ptr() = DLL::singleton(ParentCell::Body(new_single));
     add_to_parents(body, body_ref);
     match oldvar {
@@ -414,7 +366,7 @@
         for parent in DLL::iter_option(*var_parents) {
           eval::upcopy(DAG::Leaf(var), *parent)
         }
-      },
+      }
       None => (),
     };
     new_single
@@ -443,33 +395,6 @@
       depth: u64,
     ) -> Term {
       match node {
-<<<<<<< HEAD
-        DAG::Var(link) => {
-          let nam = unsafe { &(*link.as_ptr()).name };
-          let level = map.get(&link.as_ptr()).unwrap();
-          Term::Var(None, nam.clone(), depth - level - 1)
-        }
-        DAG::Ref(link) => {
-          let nam = unsafe { &(*link.as_ptr()).name };
-          let def = unsafe { &(*link.as_ptr()).def_link };
-          let ast = unsafe { &(*link.as_ptr()).ast_link };
-          Term::Ref(None, nam.clone(), *def, *ast)
-        }
-        DAG::Lam(link) => {
-          let var = unsafe { &(*link.as_ptr()).var };
-          let bod = unsafe { &(*link.as_ptr()).body };
-          let nam = unsafe { &(*var.as_ptr()).name };
-          map.insert(var.as_ptr(), depth);
-          let body = go(bod, &mut map, depth + 1);
-          Term::Lam(None, nam.clone(), Box::new(body))
-        }
-        DAG::App(link) => {
-          let fun = unsafe { &(*link.as_ptr()).func };
-          let arg = unsafe { &(*link.as_ptr()).arg };
-          let fun = go(fun, &mut map, depth);
-          let arg = go(arg, &mut map, depth);
-          Term::App(None, Box::new(fun), Box::new(arg))
-=======
         DAG::Leaf(link) => {
           let Leaf { tag, .. } = unsafe { &*link.as_ptr() };
           match tag {
@@ -477,12 +402,14 @@
             LeafTag::LTy(lty) => Term::LTy(None, *lty),
             LeafTag::Lit(lit) => Term::Lit(None, lit.clone()),
             LeafTag::Opr(opr) => Term::Opr(None, *opr),
+            LeafTag::Ref(nam, def_link, ast_link) => {
+              Term::Ref(None, nam.to_owned(), *def_link, *ast_link)
+            }
             LeafTag::Var(nam) => {
               let level = map.get(&link.as_ptr()).unwrap();
-              Term::Var(None, nam.clone(), depth - level - 1)
-            },
-          }
->>>>>>> 41556609
+              Term::Var(None, nam.to_owned(), depth - level - 1)
+            }
+          }
         }
 
         DAG::Single(link) => {
@@ -499,23 +426,24 @@
                   map.insert(var_link.as_ptr(), depth);
                   let body = go(body, &mut map, depth + 1);
                   Term::Lam(None, name.clone(), Box::new(body))
-                    
-                },
+                }
                 SingleTag::Slf => {
                   map.insert(var_link.as_ptr(), depth);
                   let body = go(body, &mut map, depth + 1);
                   Term::Slf(None, name.clone(), Box::new(body))
-                },
+                }
                 SingleTag::Fix => panic!("TODO: Add Fix to Term."),
                 _ => panic!("Malformed DAG."),
               }
-            },
-            None => {
-              match tag {
-                SingleTag::Cse => Term::Cse(None, Box::new(go(body, &mut map, depth))),
-                SingleTag::Dat => Term::Dat(None, Box::new(go(body, &mut map, depth))),
-                _ => panic!("Malformed DAG."),
+            }
+            None => match tag {
+              SingleTag::Cse => {
+                Term::Cse(None, Box::new(go(body, &mut map, depth)))
               }
+              SingleTag::Dat => {
+                Term::Dat(None, Box::new(go(body, &mut map, depth)))
+              }
+              _ => panic!("Malformed DAG."),
             },
           }
         }
@@ -533,25 +461,29 @@
                   map.insert(var_link.as_ptr(), depth);
                   let dom = go(left, &mut map, depth + 1);
                   let img = go(right, &mut map, depth);
-                  Term::All(None, *uses, name.clone(), Box::new(dom), Box::new(img))
-                },
+                  Term::All(
+                    None,
+                    *uses,
+                    name.clone(),
+                    Box::new(dom),
+                    Box::new(img),
+                  )
+                }
                 _ => panic!("Malformed DAG."),
               }
-            },
-            None => {
-              match tag {
-                BranchTag::App => {
-                  let fun = go(left, &mut map, depth);
-                  let arg = go(right, &mut map, depth);
-                  Term::App(None, Box::new(fun), Box::new(arg))
-                },
-                BranchTag::Ann => {
-                  let typ = go(left, &mut map, depth);
-                  let trm = go(right, &mut map, depth);
-                  Term::Ann(None, Box::new(typ), Box::new(trm))
-                },
-                _ => panic!("Malformed DAG."),
+            }
+            None => match tag {
+              BranchTag::App => {
+                let fun = go(left, &mut map, depth);
+                let arg = go(right, &mut map, depth);
+                Term::App(None, Box::new(fun), Box::new(arg))
               }
+              BranchTag::Ann => {
+                let typ = go(left, &mut map, depth);
+                let trm = go(right, &mut map, depth);
+                Term::Ann(None, Box::new(typ), Box::new(trm))
+              }
+              _ => panic!("Malformed DAG."),
             },
           }
         }
@@ -752,28 +684,26 @@
           };
           DAG::Leaf(var)
         }
-        Term::Typ(_) => {
-          DAG::Leaf(alloc_val(Leaf { tag: LeafTag::Typ, parents: Some(parents) }))
-        }
-        Term::LTy(_, lty) => {
-          DAG::Leaf(alloc_val(Leaf { tag: LeafTag::LTy(lty), parents: Some(parents) }))
-        }
-        Term::Lit(_, lit) => {
-          DAG::Leaf(alloc_val(Leaf { tag: LeafTag::Lit(lit), parents: Some(parents) }))
-        }
-        Term::Opr(_, opr) => {
-          DAG::Leaf(alloc_val(Leaf { tag: LeafTag::Opr(opr), parents: Some(parents) }))
-        }
-<<<<<<< HEAD
-        Term::Ref(_, name, def_link, ast_link) => DAG::Ref(alloc_val(Ref {
-          name,
-          def_link,
-          ast_link,
+        Term::Typ(_) => DAG::Leaf(alloc_val(Leaf {
+          tag: LeafTag::Typ,
           parents: Some(parents),
         })),
-=======
-
->>>>>>> 41556609
+        Term::LTy(_, lty) => DAG::Leaf(alloc_val(Leaf {
+          tag: LeafTag::LTy(lty),
+          parents: Some(parents),
+        })),
+        Term::Lit(_, lit) => DAG::Leaf(alloc_val(Leaf {
+          tag: LeafTag::Lit(lit),
+          parents: Some(parents),
+        })),
+        Term::Opr(_, opr) => DAG::Leaf(alloc_val(Leaf {
+          tag: LeafTag::Opr(opr),
+          parents: Some(parents),
+        })),
+        Term::Ref(_, name, def_link, ast_link) => DAG::Leaf(alloc_val(Leaf {
+          tag: LeafTag::Ref(name, def_link, ast_link),
+          parents: Some(parents),
+        })),
         _ => panic!("TODO: implement Term::to_dag variants"),
       }
     }
